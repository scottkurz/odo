package util

import (
	"archive/zip"
	"bufio"
	"bytes"
	"context"
	"crypto/rand"
	"fmt"
	"io"
	"io/ioutil"
	"math/big"
	"net"
	"net/http"
	"net/url"
	"os"
	"os/exec"
	"os/signal"
	"os/user"
	"path"
	"path/filepath"
	"regexp"
	"runtime"
	"sort"
	"strconv"
	"strings"
	"syscall"
	"time"

	"github.com/fatih/color"
	"github.com/gobwas/glob"
	"github.com/google/go-github/github"
	"github.com/gregjones/httpcache"
	"github.com/gregjones/httpcache/diskcache"
	"github.com/openshift/odo/pkg/testingutil/filesystem"
	"github.com/pkg/errors"
	corev1 "k8s.io/api/core/v1"
	"k8s.io/apimachinery/pkg/api/resource"
	kvalidation "k8s.io/apimachinery/pkg/util/validation"
	"k8s.io/klog"
)

const (
	HTTPRequestTimeout    = 30 * time.Second // HTTPRequestTimeout configures timeout of all HTTP requests
	ResponseHeaderTimeout = 30 * time.Second // ResponseHeaderTimeout is the timeout to retrieve the server's response headers
	ModeReadWriteFile     = 0600             // default Permission for a file
	CredentialPrefix      = "odo-"           // CredentialPrefix is the prefix of the credential that uses to access secure registry
)

// httpCacheDir determines directory where odo will cache HTTP respones
var httpCacheDir = filepath.Join(os.TempDir(), "odohttpcache")

var letterRunes = []rune("abcdefghijklmnopqrstuvwxyz")

// 63 is the max length of a DeploymentConfig in Openshift and we also have to take into account
// that each component also gets a volume that uses the component name suffixed with -s2idata
const maxAllowedNamespacedStringLength = 63 - len("-s2idata") - 1

// This value can be provided to set a seperate directory for users 'homedir' resolution
// note for mocking purpose ONLY
var customHomeDir = os.Getenv("CUSTOM_HOMEDIR")

const defaultGithubRef = "master"

// ResourceRequirementInfo holds resource quantity before transformation into its appropriate form in container spec
type ResourceRequirementInfo struct {
	ResourceType corev1.ResourceName
	MinQty       resource.Quantity
	MaxQty       resource.Quantity
}

// HTTPRequestParams holds parameters of forming http request
type HTTPRequestParams struct {
	URL   string
	Token string
}

// DownloadParams holds parameters of forming file download request
type DownloadParams struct {
	Request  HTTPRequestParams
	Filepath string
}

// ConvertLabelsToSelector converts the given labels to selector
func ConvertLabelsToSelector(labels map[string]string) string {
	var selector string
	isFirst := true
	for k, v := range labels {
		if isFirst {
			isFirst = false
			if v == "" {
				selector = selector + fmt.Sprintf("%v", k)
			} else {
				selector = fmt.Sprintf("%v=%v", k, v)
			}
		} else {
			if v == "" {
				selector = selector + fmt.Sprintf(",%v", k)
			} else {
				selector = selector + fmt.Sprintf(",%v=%v", k, v)
			}
		}
	}
	return selector
}

// GenerateRandomString generates a random string of lower case characters of
// the given size
func GenerateRandomString(n int) string {
	b := make([]rune, n)

	for i := range b {
		// this error is ignored because it fails only when the 2nd arg of Int() is less then 0
		// which wont happen
		n, _ := rand.Int(rand.Reader, big.NewInt(int64(len(letterRunes))))
		b[i] = letterRunes[n.Int64()]
	}
	return string(b)
}

// In checks if the value is in the array
func In(arr []string, value string) bool {
	for _, item := range arr {
		if item == value {
			return true
		}
	}
	return false
}

// NamespaceOpenShiftObject hyphenates applicationName and componentName
func NamespaceOpenShiftObject(componentName string, applicationName string) (string, error) {

	// Error if it's blank
	if componentName == "" {
		return "", errors.New("namespacing: component name cannot be blank")
	}

	// Error if it's blank
	if applicationName == "" {
		return "", errors.New("namespacing: application name cannot be blank")
	}

	// Return the hyphenated namespaced name
	originalName := fmt.Sprintf("%s-%s", strings.Replace(componentName, "/", "-", -1), applicationName)
	truncatedName := TruncateString(originalName, maxAllowedNamespacedStringLength)
	if originalName != truncatedName {
		klog.V(4).Infof("The combination of application %s and component %s was too long so the final name was truncated to %s",
			applicationName, componentName, truncatedName)
	}
	return truncatedName, nil
}

// ExtractComponentType returns only component type part from passed component type(default unqualified, fully qualified, versioned, etc...and their combinations) for use as component name
// Possible types of parameters:
// 1. "myproject/python:3.5" -- Return python
// 2. "python:3.5" -- Return python
// 3. nodejs -- Return nodejs
func ExtractComponentType(namespacedVersionedComponentType string) string {
	s := strings.Split(namespacedVersionedComponentType, "/")
	versionedString := s[0]
	if len(s) == 2 {
		versionedString = s[1]
	}
	s = strings.Split(versionedString, ":")
	return s[0]
}

// ParseComponentImageName returns
// 1. image name
// 2. component type i.e, builder image name
// 3. component name default value is component type else the user requested component name
// 4. component version which is by default latest else version passed with builder image name
func ParseComponentImageName(imageName string) (string, string, string, string) {
	// We don't have to check it anymore, Args check made sure that args has at least one item
	// and no more than two

	// "Default" values
	componentImageName := imageName
	componentType := imageName
	componentName := ExtractComponentType(componentType)
	componentVersion := "latest"

	// Check if componentType includes ":", if so, then we need to spit it into using versions
	if strings.ContainsAny(componentImageName, ":") {
		versionSplit := strings.Split(imageName, ":")
		componentType = versionSplit[0]
		componentName = ExtractComponentType(componentType)
		componentVersion = versionSplit[1]
	}
	return componentImageName, componentType, componentName, componentVersion
}

// WIN represent the windows OS
const WIN = "windows"

// ReadFilePath Reads file path form URL file:///C:/path/to/file to C:\path\to\file
func ReadFilePath(u *url.URL, os string) string {
	location := u.Path
	if os == WIN {
		location = strings.Replace(u.Path, "/", "\\", -1)
		location = location[1:]
	}
	return location
}

// GenFileURL Converts file path on windows to /C:/path/to/file to work in URL
func GenFileURL(location string, os ...string) string {
	// param os is made variadic only for the purpose of UTs but need not be passed mandatorily
	currOS := runtime.GOOS
	if len(os) > 0 {
		currOS = os[0]
	}
	urlPath := location
	if currOS == WIN {
		urlPath = "/" + strings.Replace(location, "\\", "/", -1)
	}
	return "file://" + urlPath
}

// ConvertKeyValueStringToMap converts String Slice of Parameters to a Map[String]string
// Each value of the slice is expected to be in the key=value format
// Values that do not conform to this "spec", will be ignored
func ConvertKeyValueStringToMap(params []string) map[string]string {
	result := make(map[string]string, len(params))
	for _, param := range params {
		str := strings.Split(param, "=")
		if len(str) != 2 {
			klog.Fatalf("Parameter %s is not in the expected key=value format", param)
		} else {
			result[str[0]] = str[1]
		}
	}
	return result
}

// TruncateString truncates passed string to given length
// Note: if -1 is passed, the original string is returned
func TruncateString(str string, maxLen int) string {
	if maxLen == -1 {
		return str
	}
	if len(str) > maxLen {
		return str[:maxLen]
	}
	return str
}

// GetAbsPath returns absolute path from passed file path resolving even ~ to user home dir and any other such symbols that are only
// shell expanded can also be handled here
func GetAbsPath(path string) (string, error) {
	// Only shell resolves `~` to home so handle it specially
	var dir string
	if strings.HasPrefix(path, "~") {
		if len(customHomeDir) > 0 {
			dir = customHomeDir
		} else {
			usr, err := user.Current()
			if err != nil {
				return path, errors.Wrapf(err, "unable to resolve %s to absolute path", path)
			}
			dir = usr.HomeDir
		}

		if len(path) > 1 {
			path = filepath.Join(dir, path[1:])
		} else {
			path = dir
		}
	}

	path, err := filepath.Abs(path)
	if err != nil {
		return path, errors.Wrapf(err, "unable to resolve %s to absolute path", path)
	}
	return path, nil
}

// GetRandomName returns a randomly generated name which can be used for naming odo and/or openshift entities
// prefix: Desired prefix part of the name
// prefixMaxLen: Desired maximum length of prefix part of random name; if -1 is passed, no limit on length will be enforced
// existList: List to verify that the returned name does not already exist
// retries: number of retries to try generating a unique name
// Returns:
//		1. randomname: is prefix-suffix, where:
//				prefix: string passed as prefix or fetched current directory of length same as the passed prefixMaxLen
//				suffix: 4 char random string
//      2. error: if requested number of retries also failed to generate unique name
func GetRandomName(prefix string, prefixMaxLen int, existList []string, retries int) (string, error) {
	prefix = TruncateString(GetDNS1123Name(strings.ToLower(prefix)), prefixMaxLen)
	name := fmt.Sprintf("%s-%s", prefix, GenerateRandomString(4))

	//Create a map of existing names for efficient iteration to find if the newly generated name is same as any of the already existing ones
	existingNames := make(map[string]bool)
	for _, existingName := range existList {
		existingNames[existingName] = true
	}

	// check if generated name is already used in the existList
	if _, ok := existingNames[name]; ok {
		prevName := name
		trial := 0
		// keep generating names until generated name is not unique. So, loop terminates when name is unique and hence for condition is false
		for ok {
			trial = trial + 1
			prevName = name
			// Attempt unique name generation from prefix-suffix by concatenating prefix-suffix withrandom string of length 4
			prevName = fmt.Sprintf("%s-%s", prevName, GenerateRandomString(4))
			_, ok = existingNames[prevName]
			if trial >= retries {
				// Avoid infinite loops and fail after passed number of retries
				return "", fmt.Errorf("failed to generate a unique name even after %d retrials", retries)
			}
		}
		// If found to be unique, set name as generated name
		name = prevName
	}
	// return name
	return name, nil
}

// GetDNS1123Name Converts passed string into DNS-1123 string
func GetDNS1123Name(str string) string {
	nonAllowedCharsRegex := regexp.MustCompile(`[^a-zA-Z0-9_-]+`)
	withReplacedChars := strings.Replace(
		nonAllowedCharsRegex.ReplaceAllString(str, "-"),
		"--", "-", -1)
	return removeNonAlphaSuffix(removeNonAlphaPrefix(withReplacedChars))
}

func removeNonAlphaPrefix(input string) string {
	regex := regexp.MustCompile("^[^a-zA-Z0-9]+(.*)$")
	return regex.ReplaceAllString(input, "$1")
}

func removeNonAlphaSuffix(input string) string {
	suffixRegex := regexp.MustCompile("^(.*?)[^a-zA-Z0-9]+$") //regex that strips all trailing non alpha-numeric chars
	matches := suffixRegex.FindStringSubmatch(input)
	matchesLength := len(matches)
	if matchesLength == 0 {
		// in this case the string does not contain a non-alphanumeric suffix
		return input
	} else {
		// in this case we return the smallest match which in the last element in the array
		return matches[matchesLength-1]
	}
}

// SliceDifference returns the values of s2 that do not exist in s1
func SliceDifference(s1 []string, s2 []string) []string {
	mb := map[string]bool{}
	for _, x := range s1 {
		mb[x] = true
	}
	difference := []string{}
	for _, x := range s2 {
		if _, ok := mb[x]; !ok {
			difference = append(difference, x)
		}
	}
	return difference
}

// OpenBrowser opens the URL within the users default browser
func OpenBrowser(url string) error {
	var err error

	switch runtime.GOOS {
	case "linux":
		err = exec.Command("xdg-open", url).Start()
	case "windows":
		err = exec.Command("rundll32", "url.dll,FileProtocolHandler", url).Start()
	case "darwin":
		err = exec.Command("open", url).Start()
	default:
		err = fmt.Errorf("unsupported platform")
	}
	if err != nil {
		return err
	}

	return nil
}

// FetchResourceQuantity takes passed min, max and requested resource quantities and returns min and max resource requests
func FetchResourceQuantity(resourceType corev1.ResourceName, min string, max string, request string) (*ResourceRequirementInfo, error) {
	if min == "" && max == "" && request == "" {
		return nil, nil
	}
	// If minimum and maximum both are passed they carry highest priority
	// Otherwise, use the request as min and max
	var minResource resource.Quantity
	var maxResource resource.Quantity
	if min != "" {
		resourceVal, err := resource.ParseQuantity(min)
		if err != nil {
			return nil, err
		}
		minResource = resourceVal
	}
	if max != "" {
		resourceVal, err := resource.ParseQuantity(max)
		if err != nil {
			return nil, err
		}
		maxResource = resourceVal
	}
	if request != "" && (min == "" || max == "") {
		resourceVal, err := resource.ParseQuantity(request)
		if err != nil {
			return nil, err
		}
		minResource = resourceVal
		maxResource = resourceVal
	}
	return &ResourceRequirementInfo{
		ResourceType: resourceType,
		MinQty:       minResource,
		MaxQty:       maxResource,
	}, nil
}

// CheckPathExists checks if a path exists or not
func CheckPathExists(path string) bool {
	if _, err := os.Stat(path); !os.IsNotExist(err) {
		// path to file does exist
		return true
	}
	klog.V(4).Infof("path %s doesn't exist, skipping it", path)
	return false
}

// GetHostWithPort parses provided url and returns string formated as
// host:port even if port was not specifically specified in the origin url.
// If port is not specified, standart port corresponding to url schema is provided.
// example: for url https://example.com function will return "example.com:443"
//          for url https://example.com:8443 function will return "example:8443"
func GetHostWithPort(inputURL string) (string, error) {
	u, err := url.Parse(inputURL)
	if err != nil {
		return "", errors.Wrapf(err, "error while getting port for url %s ", inputURL)
	}

	port := u.Port()
	address := u.Host
	// if port is not specified try to detect it based on provided scheme
	if port == "" {
		portInt, err := net.LookupPort("tcp", u.Scheme)
		if err != nil {
			return "", errors.Wrapf(err, "error while getting port for url %s ", inputURL)
		}
		port = strconv.Itoa(portInt)
		address = fmt.Sprintf("%s:%s", u.Host, port)
	}
	return address, nil
}

// GetIgnoreRulesFromDirectory reads the .odoignore file, if present, and reads the rules from it
// if the .odoignore file is not found, then .gitignore is searched for the rules
// if both are not found, return empty array
// directory is the name of the directory to look into for either of the files
// rules is the array of rules (in string form)
func GetIgnoreRulesFromDirectory(directory string) ([]string, error) {
	rules := []string{".git"}
	// checking for presence of .odoignore file
	pathIgnore := filepath.Join(directory, ".odoignore")
	if _, err := os.Stat(pathIgnore); os.IsNotExist(err) || err != nil {
		// .odoignore doesn't exist
		// checking presence of .gitignore file
		pathIgnore = filepath.Join(directory, ".gitignore")
		if _, err := os.Stat(pathIgnore); os.IsNotExist(err) || err != nil {
			// both doesn't exist, return empty array
			return rules, nil
		}
	}

	file, err := os.Open(pathIgnore)
	if err != nil {
		return nil, err
	}

	defer file.Close() // #nosec G307

	scanner := bufio.NewReader(file)
	for {
		line, _, err := scanner.ReadLine()
		if err != nil {
			if err == io.EOF {
				break
			}

			return rules, err
		}
		spaceTrimmedLine := strings.TrimSpace(string(line))
		if len(spaceTrimmedLine) > 0 && !strings.HasPrefix(string(line), "#") && !strings.HasPrefix(string(line), ".git") {
			rules = append(rules, string(line))
		}
	}

	return rules, nil
}

// GetAbsGlobExps converts the relative glob expressions into absolute glob expressions
// returns the absolute glob expressions
func GetAbsGlobExps(directory string, globExps []string) []string {
	absGlobExps := []string{}
	for _, globExp := range globExps {
		// for glob matching with the library
		// the relative paths in the glob expressions need to be converted to absolute paths
		absGlobExps = append(absGlobExps, filepath.Join(directory, globExp))
	}
	return absGlobExps
}

// GetSortedKeys retrieves the alphabetically-sorted keys of the specified map
func GetSortedKeys(mapping map[string]string) []string {
	keys := make([]string, len(mapping))

	i := 0
	for k := range mapping {
		keys[i] = k
		i++
	}

	sort.Strings(keys)

	return keys
}

// GetSplitValuesFromStr returns a slice containing the split string, using ',' as a separator
func GetSplitValuesFromStr(inputStr string) []string {
	if len(inputStr) == 0 {
		return []string{}
	}

	result := strings.Split(inputStr, ",")
	for i, value := range result {
		result[i] = strings.TrimSpace(value)
	}
	return result
}

// GetContainerPortsFromStrings generates ContainerPort values from the array of string port values
// ports is the array containing the string port values
func GetContainerPortsFromStrings(ports []string) ([]corev1.ContainerPort, error) {
	var containerPorts []corev1.ContainerPort
	for _, port := range ports {
		splits := strings.Split(port, "/")
		if len(splits) < 1 || len(splits) > 2 {
			return nil, fmt.Errorf("unable to parse the port string %s", port)
		}

		portNumberI64, err := strconv.ParseInt(splits[0], 10, 32)
		if err != nil {
			return nil, fmt.Errorf("invalid port number %s", splits[0])
		}
		portNumber := int32(portNumberI64)

		var portProto corev1.Protocol
		if len(splits) == 2 {
			switch strings.ToUpper(splits[1]) {
			case "TCP":
				portProto = corev1.ProtocolTCP
			case "UDP":
				portProto = corev1.ProtocolUDP
			default:
				return nil, fmt.Errorf("invalid port protocol %s", splits[1])
			}
		} else {
			portProto = corev1.ProtocolTCP
		}

		port := corev1.ContainerPort{
			Name:          fmt.Sprintf("%d-%s", portNumber, strings.ToLower(string(portProto))),
			ContainerPort: portNumber,
			Protocol:      portProto,
		}
		containerPorts = append(containerPorts, port)
	}
	return containerPorts, nil
}

// IsGlobExpMatch compiles strToMatch against each of the passed globExps
// Parameters:
// strToMatch : a string for matching against the rules
// globExps : a list of glob patterns to match strToMatch with
// Returns: true if there is any match else false the error (if any)
// Notes:
// Source as well as glob expression to match is changed to forward
// slashes due to supporting Windows as well as support with the
// "github.com/gobwas/glob" library that we use.
func IsGlobExpMatch(strToMatch string, globExps []string) (bool, error) {

	// Replace all backslashes with forward slashes in order for
	// glob / expression matching to work correctly with
	// the "github.com/gobwas/glob" library
	strToMatch = strings.Replace(strToMatch, "\\", "/", -1)

	for _, globExp := range globExps {

		// We replace backslashes with forward slashes for
		// glob expression / matching support
		globExp = strings.Replace(globExp, "\\", "/", -1)

		pattern, err := glob.Compile(globExp)
		if err != nil {
			return false, err
		}
		matched := pattern.Match(strToMatch)
		if matched {
			klog.V(4).Infof("ignoring path %s because of glob rule %s", strToMatch, globExp)
			return true, nil
		}
	}
	return false, nil
}

// CheckOutputFlag returns true if specified output format is supported
func CheckOutputFlag(outputFlag string) bool {
	if outputFlag == "json" || outputFlag == "" {
		return true
	}
	return false
}

// RemoveDuplicates goes through a string slice and removes all duplicates.
// Reference: https://siongui.github.io/2018/04/14/go-remove-duplicates-from-slice-or-array/
func RemoveDuplicates(s []string) []string {

	// Make a map and go through each value to see if it's a duplicate or not
	m := make(map[string]bool)
	for _, item := range s {
		if _, ok := m[item]; !ok {
			m[item] = true
		}
	}

	// Append to the unique string
	var result []string
	for item := range m {
		result = append(result, item)
	}
	return result
}

// RemoveRelativePathFromFiles removes a specified path from a list of files
func RemoveRelativePathFromFiles(files []string, path string) ([]string, error) {

	removedRelativePathFiles := []string{}
	for _, file := range files {
		rel, err := filepath.Rel(path, file)
		if err != nil {
			return []string{}, err
		}
		removedRelativePathFiles = append(removedRelativePathFiles, rel)
	}

	return removedRelativePathFiles, nil
}

// DeletePath deletes a file/directory if it exists and doesn't throw error if it doesn't exist
func DeletePath(path string) error {
	_, err := os.Stat(path)

	// reason for double negative is os.IsExist() would be blind to EMPTY FILE.
	if !os.IsNotExist(err) {
		return os.Remove(path)
	}
	return nil
}

// HTTPGetFreePort gets a free port from the system
func HTTPGetFreePort() (int, error) {
	listener, err := net.Listen("tcp", "localhost:0")
	if err != nil {
		return -1, err
	}
	freePort := listener.Addr().(*net.TCPAddr).Port
	err = listener.Close()
	if err != nil {
		return -1, err
	}
	return freePort, nil
}

// IsEmpty checks to see if a directory is empty
// shamelessly taken from: https://stackoverflow.com/questions/30697324/how-to-check-if-directory-on-path-is-empty
// this helps detect any edge cases where an empty directory is copied over
func IsEmpty(name string) (bool, error) {
	f, err := os.Open(name)
	if err != nil {
		return false, err
	}
	defer f.Close() // #nosec G307

	_, err = f.Readdirnames(1) // Or f.Readdir(1)
	if err == io.EOF {
		return true, nil
	}
	return false, err // Either not empty or error, suits both cases
}

// GetRemoteFilesMarkedForDeletion returns the list of remote files marked for deletion
func GetRemoteFilesMarkedForDeletion(delSrcRelPaths []string, remoteFolder string) []string {
	var rmPaths []string
	for _, delRelPath := range delSrcRelPaths {
		// since the paths inside the container are linux oriented
		// so we convert the paths accordingly
		rmPaths = append(rmPaths, filepath.ToSlash(filepath.Join(remoteFolder, delRelPath)))
	}
	return rmPaths
}

// HTTPGetRequest gets resource contents given URL and token (if applicable)
// cacheFor determines how long the response should be cached (in minutes), 0 for no caching
func HTTPGetRequest(request HTTPRequestParams, cacheFor int) ([]byte, error) {
	// Build http request
	req, err := http.NewRequest("GET", request.URL, nil)
	if err != nil {
		return nil, err
	}
	if request.Token != "" {
		bearer := "Bearer " + request.Token
		req.Header.Add("Authorization", bearer)
	}

	httpClient := &http.Client{
		Transport: &http.Transport{
			ResponseHeaderTimeout: ResponseHeaderTimeout,
		},
		Timeout: HTTPRequestTimeout,
	}

	klog.V(4).Infof("HTTPGetRequest: %s", req.URL.String())

	if cacheFor > 0 {
		// if there is an error during cache setup we show warning and continue without using cache
		cacheError := false
		httpCacheTime := time.Duration(cacheFor) * time.Minute

		// make sure that cache directory exists
		err = os.MkdirAll(httpCacheDir, 0750)
		if err != nil {
			cacheError = true
			klog.WarningDepth(4, "Unable to setup cache: ", err)
		}
		err = cleanHttpCache(httpCacheDir, httpCacheTime)
		if err != nil {
			cacheError = true
			klog.WarningDepth(4, "Unable to clean up cache directory: ", err)
		}

		if !cacheError {
			httpClient.Transport = httpcache.NewTransport(diskcache.New(httpCacheDir))
			klog.V(4).Infof("Response will be cached in %s for %s", httpCacheDir, httpCacheTime)
		} else {
			klog.V(4).Info("Response won't be cached.")
		}
	}

	resp, err := httpClient.Do(req)
	if err != nil {
		return nil, err
	}
	defer resp.Body.Close()

	if resp.Header.Get(httpcache.XFromCache) != "" {
		klog.V(4).Infof("Cached response used.")
	}

	// We have a non 1xx / 2xx status, return an error
	if (resp.StatusCode - 300) > 0 {
		return nil, errors.Errorf("fail to retrive %s: %s", request.URL, http.StatusText(resp.StatusCode))
	}

	// Process http response
	bytes, err := ioutil.ReadAll(resp.Body)
	if err != nil {
		return nil, err
	}

	return bytes, err
}

// FilterIgnores applies the glob rules on the filesChanged and filesDeleted and filters them
// returns the filtered results which match any of the glob rules
func FilterIgnores(filesChanged, filesDeleted, absIgnoreRules []string) (filesChangedFiltered, filesDeletedFiltered []string) {
	for _, file := range filesChanged {
		match, err := IsGlobExpMatch(file, absIgnoreRules)
		if err != nil {
			continue
		}
		if !match {
			filesChangedFiltered = append(filesChangedFiltered, file)
		}
	}

	for _, file := range filesDeleted {
		match, err := IsGlobExpMatch(file, absIgnoreRules)
		if err != nil {
			continue
		}
		if !match {
			filesDeletedFiltered = append(filesDeletedFiltered, file)
		}
	}
	return filesChangedFiltered, filesDeletedFiltered
}

// IsValidProjectDir checks that the folder to download the project from devfile is
// either empty or only contains the devfile used.
func IsValidProjectDir(path string, devfilePath string) error {
	files, err := ioutil.ReadDir(path)
	if err != nil {
		return err
	}

	if len(files) > 1 {
		return errors.Errorf("Folder %s is not empty. It can only contain the devfile used.", path)
	} else if len(files) == 1 {
		file := files[0]
		if file.IsDir() {
			return errors.Errorf("Folder %s is not empty. It contains a subfolder.", path)
		}
		fileName := files[0].Name()
		devfilePath = strings.TrimPrefix(devfilePath, "./")
		if fileName != devfilePath {
			return errors.Errorf("Folder %s contains one element and it's not the devfile used.", path)
		}
	}

	return nil
}

// Converts Git ssh remote to https
func ConvertGitSSHRemoteToHTTPS(remote string) string {
	remote = strings.Replace(remote, ":", "/", 1)
	remote = strings.Replace(remote, "git@", "https://", 1)
	return remote
}

// GetGitHubZipURL downloads a repo from a URL to a destination
func GetGitHubZipURL(repoURL string, branch string, startPoint string) (string, error) {
	var url string
	// Convert ssh remote to https
	if strings.HasPrefix(repoURL, "git@") {
		repoURL = ConvertGitSSHRemoteToHTTPS(repoURL)
	}
	// expecting string in format 'https://github.com/<owner>/<repo>'
	if strings.HasPrefix(repoURL, "https://") {
		repoURL = strings.TrimPrefix(repoURL, "https://")
	} else {
		return "", errors.New("Invalid GitHub URL. Please use https://")
	}

	repoArray := strings.Split(repoURL, "/")
	if len(repoArray) < 2 {
		return url, errors.New("Invalid GitHub URL: Could not extract owner and repo, expecting 'https://github.com/<owner>/<repo>'")
	}

	owner := repoArray[1]
	if len(owner) == 0 {
		return url, errors.New("Invalid GitHub URL: owner cannot be empty. Expecting 'https://github.com/<owner>/<repo>'")
	}

	repo := repoArray[2]
	if len(repo) == 0 {
		return url, errors.New("Invalid GitHub URL: repo cannot be empty. Expecting 'https://github.com/<owner>/<repo>'")
	}

	if strings.HasSuffix(repo, ".git") {
		repo = strings.TrimSuffix(repo, ".git")
	}

	var ref string
	if branch != "" && startPoint != "" {
		return url, errors.Errorf("Branch %s and StartPoint %s specified as project reference, please only specify one", branch, startPoint)
	} else if branch != "" {
		ref = branch
	} else if startPoint != "" {
		ref = startPoint
	} else {
		// Default to master if branch and startpoint are not set
		ref = defaultGithubRef
	}

	client := github.NewClient(nil)

	opt := &github.RepositoryContentGetOptions{Ref: ref}

	URL, response, err := client.Repositories.GetArchiveLink(context.Background(), owner, repo, "zipball", opt, true)
	if err != nil {
		errMessage := fmt.Sprintf("Error getting zip url. Response: %s.", response.Status)
		return url, errors.New(errMessage)
	}
	url = URL.String()
	return url, nil
}

// GetAndExtractZip downloads a zip file from a URL with a http prefix or
// takes an absolute path prefixed with file:// and extracts it to a destination.
// pathToUnzip specifies the path within the zip folder to extract
func GetAndExtractZip(zipURL string, destination string, pathToUnzip string) error {
	if zipURL == "" {
		return errors.Errorf("Empty zip url: %s", zipURL)
	}
	if !strings.Contains(zipURL, ".zip") {
		return errors.Errorf("Invalid zip url: %s", zipURL)
	}

	var pathToZip string
	if strings.HasPrefix(zipURL, "file://") {
		pathToZip = strings.TrimPrefix(zipURL, "file:/")
		if runtime.GOOS == "windows" {
			pathToZip = strings.Replace(pathToZip, "\\", "/", -1)
		}
	} else if strings.HasPrefix(zipURL, "http://") || strings.HasPrefix(zipURL, "https://") {
		// Generate temporary zip file location
		time := time.Now().Format(time.RFC3339)
		time = strings.Replace(time, ":", "-", -1) // ":" is illegal char in windows
		pathToZip = path.Join(os.TempDir(), "_"+time+".zip")

		params := DownloadParams{
			Request: HTTPRequestParams{
				URL: zipURL,
			},
			Filepath: pathToZip,
		}
		err := DownloadFile(params)
		if err != nil {
			return err
		}

		defer func() {
			if err := DeletePath(pathToZip); err != nil {
				klog.Errorf("Could not delete temporary directory for zip file. Error: %s", err)
			}
		}()
	} else {
		return errors.Errorf("Invalid Zip URL: %s . Should either be prefixed with file://, http:// or https://", zipURL)
	}

	filenames, err := Unzip(pathToZip, destination, pathToUnzip)
	if err != nil {
		return err
	}

	if len(filenames) == 0 {
		return errors.New("no files were unzipped, ensure that the project repo is not empty or that sparseCheckoutDir has a valid path")
	}

	return nil
}

// Unzip will decompress a zip archive, moving specified files and folders
// within the zip file (parameter 1) to an output directory (parameter 2)
// Source: https://golangcode.com/unzip-files-in-go/
// pathToUnzip (parameter 3) is the path within the zip folder to extract
func Unzip(src, dest, pathToUnzip string) ([]string, error) {
	var filenames []string

	r, err := zip.OpenReader(src)
	if err != nil {
		return filenames, err
	}
	defer r.Close()

	// change path separator to correct character
	pathToUnzip = filepath.FromSlash(pathToUnzip)

	// removes first slash of pathToUnzip if present
	pathToUnzip = strings.TrimPrefix(pathToUnzip, string(os.PathSeparator))

	for _, f := range r.File {
		// Store filename/path for returning and using later on
		index := strings.Index(f.Name, "/")
		filename := filepath.FromSlash(f.Name[index+1:])
		if filename == "" {
			continue
		}

		// if sparseCheckoutDir has a pattern
		match, err := filepath.Match(pathToUnzip, filename)
		if err != nil {
			return filenames, err
		}

		// destination filepath before trim
		fpath := filepath.Join(dest, filename)

		// used for pattern matching
		fpathDir := filepath.Dir(fpath)

		// check for prefix or match
		if strings.HasPrefix(filename, pathToUnzip) {
			filename = strings.TrimPrefix(filename, pathToUnzip)
		} else if !strings.HasPrefix(filename, pathToUnzip) && !match && !sliceContainsString(fpathDir, filenames) {
			continue
		}
		// adds trailing slash to destination if needed as filepath.Join removes it
		if (len(filename) == 1 && os.IsPathSeparator(filename[0])) || filename == "" {
			fpath = dest + string(os.PathSeparator)
		} else {
			fpath = filepath.Join(dest, filename)
		}
		// Check for ZipSlip. More Info: http://bit.ly/2MsjAWE
		if !strings.HasPrefix(fpath, filepath.Clean(dest)+string(os.PathSeparator)) {
			return filenames, fmt.Errorf("%s: illegal file path", fpath)
		}

		filenames = append(filenames, fpath)

		if f.FileInfo().IsDir() {
			// Make Folder
			if err = os.MkdirAll(fpath, os.ModePerm); err != nil {
				return filenames, err
			}
			continue
		}

		// Make File
		if err = os.MkdirAll(filepath.Dir(fpath), os.ModePerm); err != nil {
			return filenames, err
		}

		outFile, err := os.OpenFile(fpath, os.O_WRONLY|os.O_CREATE|os.O_TRUNC, ModeReadWriteFile)
		if err != nil {
			return filenames, err
		}

		rc, err := f.Open()
		if err != nil {
			return filenames, err
		}

		// limit the number of bytes copied from a file
		// This is set to the limit of file size in Github
		// which is 100MB
		limited := io.LimitReader(rc, 100*1024*1024)

		_, err = io.Copy(outFile, limited)

		// Close the file without defer to close before next iteration of loop
		outFile.Close()
		rc.Close()

		if err != nil {
			return filenames, err
		}
	}
	return filenames, nil
}

// DownloadFileWithCache downloads the file to the filepath given URL and token (if applicable)
// cacheFor determines how long the response should be cached (in minutes), 0 for no caching
func DownloadFileWithCache(params DownloadParams, cacheFor int) error {
	// Get the data
	data, err := HTTPGetRequest(params.Request, cacheFor)
	if err != nil {
		return err
	}

	// Create the file
	out, err := os.Create(params.Filepath)
	if err != nil {
		return err
	}
	defer out.Close() // #nosec G307

	// Write the data to file
	_, err = out.Write(data)
	if err != nil {
		return err
	}

	return nil
}

<<<<<<< HEAD
// Load a file into memory (http(s):// or file://)
func LoadFileIntoMemory(URL string) (fileBytes []byte, err error) {
	// check if we have a file url
	if strings.HasPrefix(strings.ToLower(URL), "file://") {
		// strip off the "file://" to get a local filepath
		filepath := strings.Replace(URL, "file://", "", -1)

		// if filepath doesn't start with a "/"" then we have a relative
		// filepath and will need to prepend the current working directory
		if !strings.HasPrefix(filepath, "/") {
			// get the current working directory
			cwd, err := os.Getwd()
			if err != nil {
				return nil, errors.New("unable to determine current working directory")
			}
			// prepend the current working directory to the relatove filepath
			filepath = fmt.Sprintf("%s/%s", cwd, filepath)
		}

		// check to see if filepath exists
		info, err := os.Stat(filepath)
		if os.IsNotExist(err) || info.IsDir() {
			return nil, errors.New(fmt.Sprintf("unable to read file: %s, %s", URL, err))
		}

		// read the bytes from the filepath
		fileBytes, err = ioutil.ReadFile(filepath)
		if err != nil {
			return nil, errors.New(fmt.Sprintf("unable to read file: %s, %s", URL, err))
		}

		return fileBytes, nil
	} else {
		// assume we have an http:// or https:// url and validate it
		err = ValidateURL(URL)
		if err != nil {
			return nil, errors.New(fmt.Sprintf("invalid url: %s, %s", URL, err))
		}

		// download the file and store the bytes
		fileBytes, err = DownloadFileInMemory(URL)
		if err != nil {
			return nil, errors.New(fmt.Sprintf("unable to download url: %s, %s", URL, err))
		}
		return fileBytes, nil
	}
=======
// DownloadFile downloads the file to the filepath given URL and token (if applicable)
func DownloadFile(params DownloadParams) error {
	return DownloadFileWithCache(params, 0)
>>>>>>> fd050177
}

// DownloadFileInMemory uses the url to download the file and return bytes
func DownloadFileInMemory(url string) ([]byte, error) {
	var httpClient = &http.Client{Timeout: HTTPRequestTimeout}
	resp, err := httpClient.Get(url)
	if err != nil {
		return nil, err
	}

	defer resp.Body.Close()

	if resp.StatusCode < 200 || resp.StatusCode > 299 {
		return nil, errors.New(http.StatusText(resp.StatusCode))
	}

	return ioutil.ReadAll(resp.Body)
}

// ValidateK8sResourceName sanitizes kubernetes resource name with the following requirements:
// - Contain at most 63 characters
// - Contain only lowercase alphanumeric characters or ‘-’
// - Start with an alphanumeric character
// - End with an alphanumeric character
// - Must not contain all numeric values
func ValidateK8sResourceName(key string, value string) error {
	requirements := `
- Contain at most 63 characters
- Contain only lowercase alphanumeric characters or ‘-’
- Start with an alphanumeric character
- End with an alphanumeric character
- Must not contain all numeric values
	`
	err1 := kvalidation.IsDNS1123Label(value)
	_, err2 := strconv.ParseFloat(value, 64)

	if err1 != nil || err2 == nil {
		return errors.Errorf("%s \"%s\" is not valid, %s should conform the following requirements: %s", key, value, key, requirements)
	}

	return nil
}

// CheckKubeConfigExist checks for existence of kubeconfig
func CheckKubeConfigExist() bool {

	var kubeconfig string

	if os.Getenv("KUBECONFIG") != "" {
		kubeconfig = os.Getenv("KUBECONFIG")
	} else {
		home, _ := os.UserHomeDir()
		kubeconfig = fmt.Sprintf("%s/.kube/config", home)
	}

	if CheckPathExists(kubeconfig) {
		return true
	}

	return false
}

// ValidateURL validates the URL
func ValidateURL(sourceURL string) error {
	u, err := url.Parse(sourceURL)
	if err != nil {
		return err
	}

	if len(u.Host) == 0 || len(u.Scheme) == 0 {
		return errors.New("URL is invalid")
	}

	return nil
}

// ValidateDockerfile validates the string passed through has a FROM on it's first non-whitespace/commented line
// This function could be expanded to be a more viable linter
func ValidateDockerfile(contents []byte) error {
	if len(contents) == 0 {
		return errors.New("aplha.build-dockerfile URL provided in the Devfile is referencing an empty file")
	}
	// Split the file downloaded line-by-line
	splitContents := strings.Split(string(contents), "\n")
	// The first line in a Dockerfile must be a 'FROM', whitespace, or a comment ('#')
	// If it there is whitespace, or there are comments, keep checking until we find either a FROM, or something else
	// If there is something other than a FROM, the file downloaded wasn't a valid Dockerfile
	for _, line := range splitContents {
		line = strings.TrimSpace(line)
		if strings.HasPrefix(line, "#") {
			continue
		}
		if line == "" {
			continue
		}
		if strings.HasPrefix(line, "FROM") {
			return nil
		}
		return errors.New("dockerfile URL provided in the Devfile does not reference a valid Dockerfile")
	}
	// Would only reach this return statement if splitContents is 0
	return errors.New("dockerfile URL provided in the Devfile does not reference a valid Dockerfile")
}

// ValidateTag validates the string that has been passed as a tag meets the requirements of a tag
func ValidateTag(tag string) error {
	var splitTag = strings.Split(tag, "/")
	if len(splitTag) != 3 {
		return errors.New("invalid tag: odo deploy reguires a tag in the format <registry>/namespace>/<image>")
	}

	// Valid characters for the registry, namespace, and image name
	characterMatch := regexp.MustCompile(`[a-zA-Z0-9\.\-:_]{4,128}`)
	for _, element := range splitTag {
		if len(element) < 4 {
			return errors.New("invalid tag: " + element + " in the tag is too short. Each element needs to be at least 4 characters.")
		}

		if len(element) > 128 {
			return errors.New("invalid tag: " + element + " in the tag is too long. Each element cannot be longer than 128.")
		}

		// Check that the whole string matches the regular expression
		// Match.String was returning a match even when only part of the string is working
		if characterMatch.FindString(element) != element {
			return errors.New("invalid tag: " + element + " in the tag contains an illegal character. It must only contain alphanumerical values, periods, colons, underscores, and dashes.")
		}

		// The registry, namespace, and image, cannot end in '.', '-', '_',or ':'
		if strings.HasSuffix(element, ".") || strings.HasSuffix(element, "-") || strings.HasSuffix(element, ":") || strings.HasSuffix(element, "_") {
			return errors.New("invalid tag: " + element + " in the tag has an invalid final character. It must end in an alphanumeric value.")
		}
	}
	return nil
}

// ValidateFile validates the file
func ValidateFile(filePath string) error {
	// Check if the file path exist
	file, err := os.Stat(filePath)
	if err != nil {
		return err
	}

	if file.IsDir() {
		return errors.Errorf("%s exists but it's not a file", filePath)
	}

	return nil
}

// CopyFile copies file from source path to destination path
func CopyFile(srcPath string, dstPath string, info os.FileInfo) error {
	// In order to avoid file overriding issue, do nothing if source path is equal to destination path
	if PathEqual(srcPath, dstPath) {
		return nil
	}
	// Check if the source file path exists
	err := ValidateFile(srcPath)
	if err != nil {
		return err
	}

	// Open source file
	srcFile, err := os.Open(srcPath)
	if err != nil {
		return err
	}
	defer srcFile.Close() // #nosec G307

	// Create destination file
	dstFile, err := os.Create(dstPath)
	if err != nil {
		return err
	}
	defer dstFile.Close() // #nosec G307

	// Ensure destination file has the same file mode with source file
	err = os.Chmod(dstFile.Name(), info.Mode())
	if err != nil {
		return err
	}

	// Copy file
	_, err = io.Copy(dstFile, srcFile)
	if err != nil {
		return err
	}

	return nil
}

// PathEqual compare the paths to determine if they are equal
func PathEqual(firstPath string, secondPath string) bool {
	firstAbsPath, _ := GetAbsPath(firstPath)
	secondAbsPath, _ := GetAbsPath(secondPath)
	return firstAbsPath == secondAbsPath
}

// sliceContainsString checks for existence of given string in given slice
func sliceContainsString(str string, slice []string) bool {
	for _, b := range slice {
		if b == str {
			return true
		}
	}
	return false
}

// AddFileToIgnoreFile adds a file to the gitignore file. It only does that if the file doesn't exist
func AddFileToIgnoreFile(gitIgnoreFile, filename string) error {
	return addFileToIgnoreFile(gitIgnoreFile, filename, filesystem.DefaultFs{})
}

func addFileToIgnoreFile(gitIgnoreFile, filename string, fs filesystem.Filesystem) error {
	var data []byte
	file, err := fs.OpenFile(gitIgnoreFile, os.O_APPEND|os.O_RDWR, ModeReadWriteFile)
	if err != nil {
		return errors.Wrap(err, "failed to open .gitignore file")
	}
	defer file.Close()

	if data, err = fs.ReadFile(gitIgnoreFile); err != nil {
		return errors.Wrap(err, fmt.Sprintf("failed reading data from %v file", gitIgnoreFile))
	}
	// check whether .odo/odo-file-index.json is already in the .gitignore file
	if !strings.Contains(string(data), filename) {
		if _, err := file.WriteString("\n" + filename); err != nil {
			return errors.Wrapf(err, "failed to add %v to %v file", filepath.Base(filename), gitIgnoreFile)
		}
	}
	return nil
}

// DisplayLog displays logs to user stdout with some color formatting
func DisplayLog(followLog bool, rd io.ReadCloser, compName string) (err error) {

	defer rd.Close()

	// Copy to stdout (in yellow)
	color.Set(color.FgYellow)
	defer color.Unset()

	// If we are going to followLog, we'll be copying it to stdout
	// else, we copy it to a buffer
	if followLog {

		c := make(chan os.Signal)
		signal.Notify(c, os.Interrupt, syscall.SIGTERM)
		go func() {
			<-c
			color.Unset()
			os.Exit(1)
		}()

		if _, err = io.Copy(os.Stdout, rd); err != nil {
			return errors.Wrapf(err, "error followLoging logs for %s", compName)
		}

	} else {

		// Copy to buffer (we aren't going to be followLoging the logs..)
		buf := new(bytes.Buffer)
		_, err = io.Copy(buf, rd)
		if err != nil {
			return errors.Wrapf(err, "unable to copy followLog to buffer")
		}

		// Copy to stdout
		if _, err = io.Copy(os.Stdout, buf); err != nil {
			return errors.Wrapf(err, "error copying logs to stdout")
		}

	}
	return

}<|MERGE_RESOLUTION|>--- conflicted
+++ resolved
@@ -1076,7 +1076,6 @@
 	return nil
 }
 
-<<<<<<< HEAD
 // Load a file into memory (http(s):// or file://)
 func LoadFileIntoMemory(URL string) (fileBytes []byte, err error) {
 	// check if we have a file url
@@ -1122,12 +1121,12 @@
 			return nil, errors.New(fmt.Sprintf("unable to download url: %s, %s", URL, err))
 		}
 		return fileBytes, nil
-	}
-=======
+  }
+}
+
 // DownloadFile downloads the file to the filepath given URL and token (if applicable)
 func DownloadFile(params DownloadParams) error {
 	return DownloadFileWithCache(params, 0)
->>>>>>> fd050177
 }
 
 // DownloadFileInMemory uses the url to download the file and return bytes
