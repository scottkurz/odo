--- conflicted
+++ resolved
@@ -272,7 +272,6 @@
 	container.Args = append(container.Args, "-c", adaptersCommon.SupervisordConfFile)
 }
 
-<<<<<<< HEAD
 func PluraliseKind(gvkKind string) (kind string) {
 	// gvkKind is normally a singular noun and we need to have the kind as a plural
 	// i.e. Deploment => Deployments
@@ -283,7 +282,8 @@
 		kind = strings.ToLower(gvkKind + "es")
 	}
 	return kind
-=======
+}
+
 // UpdateContainerWithEnvFrom populates the runtime container with relevant
 // values for "EnvFrom" so that component can be linked with Operator backed
 // service
@@ -318,5 +318,4 @@
 	}
 
 	return envFrom
->>>>>>> 9a8d1bcd
 }