package common

import "io"

// ComponentAdapter defines the functions that platform-specific adapters must implement
type ComponentAdapter interface {
	Push(parameters PushParameters) error
<<<<<<< HEAD
	Build(parameters BuildParameters) error
	Deploy(parameters DeployParameters) error
	DoesComponentExist(cmpName string) bool
	Delete(labels map[string]string) error
	DeployDelete(manifest []byte) error
=======
	DoesComponentExist(cmpName string) (bool, error)
	Delete(labels map[string]string) error
	Test(testCmd string, show bool) error
	Log(follow, debug bool) (io.ReadCloser, error)
	Exec(command []string) error
>>>>>>> 299097fd
}

// StorageAdapter defines the storage functions that platform-specific adapters must implement
type StorageAdapter interface {
	Create([]Storage) error
}<|MERGE_RESOLUTION|>--- conflicted
+++ resolved
@@ -5,19 +5,13 @@
 // ComponentAdapter defines the functions that platform-specific adapters must implement
 type ComponentAdapter interface {
 	Push(parameters PushParameters) error
-<<<<<<< HEAD
 	Build(parameters BuildParameters) error
 	Deploy(parameters DeployParameters) error
-	DoesComponentExist(cmpName string) bool
-	Delete(labels map[string]string) error
-	DeployDelete(manifest []byte) error
-=======
 	DoesComponentExist(cmpName string) (bool, error)
 	Delete(labels map[string]string) error
 	Test(testCmd string, show bool) error
 	Log(follow, debug bool) (io.ReadCloser, error)
 	Exec(command []string) error
->>>>>>> 299097fd
 }
 
 // StorageAdapter defines the storage functions that platform-specific adapters must implement
